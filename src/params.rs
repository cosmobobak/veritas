use gomokugen::board::Board;



pub struct Params {
    pub c_puct: f64,
<<<<<<< HEAD
}

impl Default for Params {
    fn default() -> Self {
        Self {
            c_puct: 1.41,
        }
    }
=======
    pub valuator: Box<dyn Fn(&Board<15>) -> f64>,
>>>>>>> 7de19dd0
}<|MERGE_RESOLUTION|>--- conflicted
+++ resolved
@@ -4,16 +4,14 @@
 
 pub struct Params {
     pub c_puct: f64,
-<<<<<<< HEAD
+    pub valuator: Box<dyn Fn(&Board<15>) -> f64>,
 }
 
 impl Default for Params {
     fn default() -> Self {
         Self {
             c_puct: 1.41,
+            valuator: Box::new(|b| 0.0),
         }
     }
-=======
-    pub valuator: Box<dyn Fn(&Board<15>) -> f64>,
->>>>>>> 7de19dd0
 }