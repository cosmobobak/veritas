--- conflicted
+++ resolved
@@ -34,11 +34,7 @@
         }
     }
 
-<<<<<<< HEAD
     /// Sets the limits on the search.
-=======
-    /// Sets the search limits.
->>>>>>> 7de19dd0
     pub fn set_limits(&mut self, limits: Limits) {
         self.limits = limits;
     }
